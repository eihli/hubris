--- conflicted
+++ resolved
@@ -157,10 +157,6 @@
 pub mod pct2075;
 pub mod raa229618;
 pub mod sbtsi;
-<<<<<<< HEAD
 pub mod tmp117;
-=======
-pub mod tmp116;
 pub mod tmp451;
->>>>>>> 8ba164d3
 pub mod tps546b24a;